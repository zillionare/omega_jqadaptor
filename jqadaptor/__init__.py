"""joinquant adaptor for zillionare"""

__author__ = """Aaron Yang"""
__email__ = "code@jieyu.ai"
<<<<<<< HEAD
__version__ = "0.3.2"
=======
__version__ = "0.3.1"
>>>>>>> 7fb96c16

from .fetcher import Fetcher


async def create_instance(**kwargs):
    """create fetcher instance and start session
    Returns:
        [QuotesFetcher]: the fetcher
    """
    fetcher = Fetcher()
    await fetcher.create_instance(**kwargs)
    return fetcher


__all__ = ["create_instance"]<|MERGE_RESOLUTION|>--- conflicted
+++ resolved
@@ -2,11 +2,7 @@
 
 __author__ = """Aaron Yang"""
 __email__ = "code@jieyu.ai"
-<<<<<<< HEAD
-__version__ = "0.3.2"
-=======
 __version__ = "0.3.1"
->>>>>>> 7fb96c16
 
 from .fetcher import Fetcher
 
