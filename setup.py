#!/usr/bin/env python
"""The setup script."""

from setuptools import find_packages, setup

with open("README.rst") as readme_file:
    readme = readme_file.read()

with open("HISTORY.rst") as history_file:
    history = history_file.read()

requirements = [
    "arrow~=0.15",
    "ruamel.yaml~=0.16",
    "numpy==1.19.4",
    "jqdatasdk>=1.8",
    "pytz>=2019.3",
    "zillionare-omicron>=0.1",
    "cfg4py>=0.8.0",
    "ruamel.yaml>=0.16",
]

setup_requirements = []

test_requirements = []

setup(
    author="Aaron Yang",
    author_email="code@jieyu.ai",
    python_requires=">=3.8",
    classifiers=[
        "Development Status :: 3 - Alpha",
        "Intended Audience :: Developers",
        "License :: OSI Approved :: MIT License",
        "Natural Language :: English",
        "Programming Language :: Python :: 3.8",
    ],
    description="Jqdatasdk adapter for zillionare omega",
    install_requires=requirements,
    license="MIT license",
    long_description=readme + "\n\n" + history,
    include_package_data=True,
    keywords="zillionare, omega, adaptors, jqdatasdk",
    name="zillionare-omega-adaptors-jq",
    packages=find_packages(include=["jqadaptor", "jqadaptor.*"]),
    setup_requires=setup_requirements,
    url="https://github.com/zillionare/omega_jqadaptor",
<<<<<<< HEAD
    version="0.3.2",
=======
    version="0.3.1",
>>>>>>> 7fb96c16
    zip_safe=False,
)<|MERGE_RESOLUTION|>--- conflicted
+++ resolved
@@ -45,10 +45,6 @@
     packages=find_packages(include=["jqadaptor", "jqadaptor.*"]),
     setup_requires=setup_requirements,
     url="https://github.com/zillionare/omega_jqadaptor",
-<<<<<<< HEAD
-    version="0.3.2",
-=======
     version="0.3.1",
->>>>>>> 7fb96c16
     zip_safe=False,
 )